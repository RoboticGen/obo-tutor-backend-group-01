import os
from fastapi import FastAPI,HTTPException, Depends, status,Request , Form
from typing import Annotated, Optional
from pydantic import ValidationError
import models
from fastapi.security import OAuth2PasswordBearer, OAuth2PasswordRequestForm
from dto import UserBase, UserLogin, Chatbox, Message, UserValidate, TokenData # ---
from database import engine, SessionLocal
from passlib.context import CryptContext
import logging
from twilio.rest import Client
from urllib.parse import parse_qs

from openai import OpenAI
from langchain_openai import ChatOpenAI
from langchain_openai import OpenAIEmbeddings

from sqlalchemy.orm import Session
from sqlalchemy import asc , desc

from dotenv import load_dotenv
load_dotenv()

from twillio import send_message
from chain import response
from chain import load_vector_store
from chain import summarize_chat

from langchain_google_genai import GoogleGenerativeAIEmbeddings
from langchain_google_genai import ChatGoogleGenerativeAI

from datetime import datetime, timedelta
from fastapi.middleware.cors import CORSMiddleware
import jwt
from fastapi.middleware.cors import CORSMiddleware


app = FastAPI()

app.add_middleware(
    CORSMiddleware,
    allow_origins=["*"],  # Adjust this to restrict the allowed origins
    allow_credentials=True,
    allow_methods=["*"],  # This allows all methods (GET, POST, OPTIONS, etc.)
    allow_headers=["*"],  # This allows all headers
)

<<<<<<< HEAD

=======
>>>>>>> 13482c10

# google api key
GOOGLE_API_KEY = os.getenv("GOOGLE_API_KEY")
# OPENAI_API_KEY = os.getenv("OPENAI_API_KEY")
# os.environ['OPENAI_API_KEY']=os.getenv("OPENAI_API_KEY")

# vector data base path 
vector_database_path = 'chroma_db/'


# twilio api keys
TWILIO_ACCOUNT_SID=os.getenv("TWILIO_ACCOUNT_SID")
TWILIO_AUTH_TOKEN=os.getenv("TWILIO_AUTH_TOKEN")
TWILIO_NUMBER=os.getenv("TWILIO_NUMBER")

account_sid = TWILIO_ACCOUNT_SID
auth_token = TWILIO_AUTH_TOKEN
client = Client(account_sid, auth_token)
twilio_number = TWILIO_NUMBER 

SECRET_KEY =os.getenv("SECRET_KEY")
ALGORITHM = "HS256"
ACCESS_TOKEN_EXPIRE_MINUTES = 30  # 30 minutes






logging.basicConfig(level=logging.INFO)
logger = logging.getLogger(__name__)


models.Base.metadata.create_all(bind=engine)


# Password hashing context
pwd_context = CryptContext(schemes=["bcrypt"], deprecated="auto")

def hash_password(password: str):
    return pwd_context.hash(password)



# Define the OAuth2 scheme
oauth2_scheme = OAuth2PasswordBearer(tokenUrl="token")


# JWT token generation and decoding
def create_jwt_token(data: dict, expires_delta: Optional[timedelta] = None) -> str:
    to_encode = data.copy()
    if expires_delta:
        expire = datetime.now() + expires_delta
    else:
        expire = datetime.now()  + timedelta(minutes=15)
    to_encode.update({"exp": expire})
    encoded_jwt = jwt.encode(to_encode, SECRET_KEY, algorithm=ALGORITHM)
    return encoded_jwt


def decode_jwt_token(token: str):
    try:
        payload = jwt.decode(token, SECRET_KEY, algorithms=[ALGORITHM])
        return payload
    except jwt.ExpiredSignatureError:
        raise HTTPException(status_code=401, detail="Token has expired")
    except jwt.InvalidTokenError:
        raise HTTPException(status_code=401, detail="Invalid token")




# Dependency
def get_db():
    db = SessionLocal()
    try:
        yield db
    finally:
        db.close()



# load gemini pro model
def load_model(model_name):
  if model_name=="gemini-pro":
    llm = ChatGoogleGenerativeAI(model="gemini-pro", google_api_key= GOOGLE_API_KEY)
  else:
    llm=ChatGoogleGenerativeAI(model="gemini-pro-vision" , google_api_key= GOOGLE_API_KEY)

  return llm

# def load_model():
#     llm = ChatOpenAI(model="gpt-4o")
#     return llm

text_model = load_model("gemini-pro")

embedding_model = GoogleGenerativeAIEmbeddings(model="models/embedding-001")

# load vector store
vectorstore = load_vector_store(directory=vector_database_path, embedding_model=embedding_model)

#prompt template
prompt_template = """
    You are an AI tutor. Adjust your response based on the following student profile, the chat history and the context.
    If the student want to change the tone style or communication format, you should adjust your response accordingly.
    Answer like a converation between a student and a tutor.If student say hi, or any greeting, you should respond accordingly.
    You can use the context to provide the answer to the question. If you dont have the answer in the context, you can give I dont know.
    Generate answers without exceed the curriculum content. Dont tell like in the context you provided.
    Dont use images in the answer and limit the answer to 1500 maximum characters.
    [profile]
    Age: {age}
    Learning rate: {learning_rate}
    Communication Format: {communication_format}
    Tone Style: {tone_style}
    previous chat history: {chat_history}
    
    [Context]
    Curriculum: RoboticGen Academy, Notes Content: {context},

    [student question]
    {question}

    [tutor response]

    """



history_summarize_prompt_template = """You are an assistant tasked with summarizing text for retrieval.
Summarize the student question and tutor answer in a concise manner.It should be a brief summary of the conversation.

student question: {human_question}
tutor answer: {ai_answer}

Summary:
"""





# load dependency
db_dependency = Annotated[Session, Depends(get_db)]




@app.post("/query/llm/" , status_code=status.HTTP_200_OK)
async def query_llm(phone_number: str, query: str, db: db_dependency):
    user = db.query(models.User).filter(models.User.phone_number == phone_number).first()
    quiries = db.query(models.Query).filter(models.Query.user_id == user.id).order_by(models.Query.id.desc()).offset(0).limit(20).all()
    chat_history = ""
    for q in quiries:
        chat_history += q.chache_chat_summary + ","
    print(chat_history)
    if user is None:
        raise HTTPException(status_code=404, detail="User not found")
    chat_response = response(text_model, vectorstore, prompt_template, query, user.age, user.learning_rate,user.communication_format, user.tone_style , chat_history)

    summary = summarize_chat(text_model, history_summarize_prompt_template, query, chat_response)
    db_query = models.Query(question=query, answer=chat_response, user_id=user.id, chache_chat_summary=summary)
    db.add(db_query)
    db.commit()
    return chat_response











#wahtsapp message paths

async def check_user_exist(phone_number:str, db: db_dependency):

    user = db.query(models.User).filter(models.User.phone_number == phone_number).first()
    if user is None:
        return False
    return True







# ask question and get answer from the chatbot in the WHATSAPP 
@app.post("/")
async def reply(question: Request,db: db_dependency):
    phone_number = parse_qs(await question.body())[b'WaId'][0].decode('utf-8')
    message_body = parse_qs(await question.body())[b'Body'][0].decode('utf-8')
    try:
        user = db.query(models.User).filter(models.User.phone_number == phone_number).first()
        
        if user is not None:
            quiries = db.query(models.Query).filter(models.Query.user_id == user.id).order_by(models.Query.id.desc()).offset(0).limit(20).all()
            chat_history = ""
            for q in quiries:
                chat_history += q.chache_chat_summary + ","
            print(chat_history)
            chat_response = response(text_model, vectorstore, prompt_template, message_body, user.age, user.learning_rate, user.communication_format, user.tone_style, chat_history)
            send_message(phone_number, chat_response)
            summary = summarize_chat(text_model, history_summarize_prompt_template, message_body, chat_response)
            db_query = models.Query(question=message_body, answer=chat_response, user_id=user.id, chache_chat_summary=summary)
            db.add(db_query)
            db.commit()



        else:
            chat_response = "Hello, I am a chatbot. You have not signed up yet."
            send_message(phone_number, chat_response)
    except:
        send_message(phone_number, "wait")
  
    # try:

    #     chat_response = "Hello, I am a chatbot. I am still learning. Please wait for a moment."
    #     send_message("+94722086410", chat_response)
    # except:
    #     send_message("+94722086410", "wait")






# ======================== API ENDPOINTS ========================


# --TO DO--
# password hashing and match databases hashed password
# login
@app.post("/login" , status_code=status.HTTP_200_OK)
async def login_user(user: UserLogin, db: db_dependency):
    user_db = db.query(models.User).filter(models.User.email == user.email).first()
    
    if user_db is None or not pwd_context.verify(user.password, user_db.password):
        raise HTTPException(status_code=404, detail="Invalid Credentials")
    
    # Generate JWT token
    access_token_expires = timedelta(minutes=ACCESS_TOKEN_EXPIRE_MINUTES)
    access_token = create_jwt_token({"sub": user_db.email}, expires_delta=access_token_expires)
    
    return {
        "user_details": user_db, 
        "access_token": access_token, 
        "token_type": "bearer"
    }
    




# --TO DO--
# JWT token generation


# sign up
@app.post("/signup", status_code=status.HTTP_200_OK)
async def signup_user(user: UserBase, db: db_dependency):
   

    # Custom validation checks
    try:
        #  Pydantic's validation to catch any issues

        valid_user = UserValidate(
            email=user.email, 
            password=user.password, 
            phone_number=user.phone_number)
        
        
    except ValidationError as e:
        raise HTTPException(
            status_code=status.HTTP_422_UNPROCESSABLE_ENTITY,
            detail=str(e.errors()[0]['msg'])
        )
    
    user.password = hash_password(user.password)
    db_user = models.User(**user.model_dump())

    db.add(db_user)
    db.commit()
    db.refresh(db_user)
    
    user_id = db_user.id
    if user_id is None:
        raise HTTPException(status_code=404, detail="User not created")
    
    # Generate JWT token
    access_token_expires = timedelta(minutes=ACCESS_TOKEN_EXPIRE_MINUTES)
    access_token = create_jwt_token({"sub": user.email}, expires_delta=access_token_expires)
    
    return {
        "user_id": user_id, 
        "access_token": access_token, 
        "token_type": "bearer"
    }
    



# create chatbox
@app.post("/chatbox", status_code=status.HTTP_200_OK)
async def create_chatbox(chatbox: Chatbox, db: db_dependency, token: str = Depends(oauth2_scheme)):
    
    payload = decode_jwt_token(token)
    print(payload)
    db_chatbox = models.Chatbox(**chatbox.model_dump())  

    db.add(db_chatbox)
    db.commit()
    db.refresh(db_chatbox)
    
    chatbox_id = db_chatbox.id
    if chatbox_id is None:
        raise HTTPException(status_code=404, detail="Chatbox not created")
    return db_chatbox


# ask question and get answer from the chatbot in the WHATSAPP
# create message
@app.post("/chatbox/message", status_code=status.HTTP_200_OK)
async def create_message(message: Message, db: db_dependency, token: str = Depends(oauth2_scheme)):
    
    payload = decode_jwt_token(token)
    db_message = models.Message(**message.model_dump())  

    db.add(db_message)
    db.commit()
    db.refresh(db_message)
    
    message_id = db_message.id
    user_id = db_message.user_id
    chatbox_id = db_message.chatbox_id

    user = db.query(models.User).filter(models.User.id == user_id).first()
    print(user)

    # get chat summaries for the chat history accoriding to the user id & chatbox id
    chat_summaries = db.query(models.Summary).filter(
        models.Summary.user_id == user_id,
        models.Summary.chatbox_id == chatbox_id
    ).order_by(models.Summary.created_at.desc()).offset(0).limit(20).all()

    print(chat_summaries)

    chat_history = ""
    for c in chat_summaries:
        chat_history += c.summary + ","
    print(chat_history)

    chat_response = response(text_model, vectorstore, prompt_template, message.message, user.age, user.learning_rate, user.communication_format, user.tone_style, chat_history)
    summary = summarize_chat(text_model, history_summarize_prompt_template, message.message, chat_response)
    db_query = models.Summary(summary=summary, user_id=user_id, chatbox_id=chatbox_id)
    db.add(db_query)
    db.commit()

    # add chat response to db
    db_message = models.Message(message=chat_response, message_type="gpt", chatbox_id=chatbox_id, user_id=user_id)
    db.add(db_message)
    db.commit()
    db.refresh(db_message)

    return chat_response




    if message_id is None:
        raise HTTPException(status_code=404, detail="Message not created")
    return message_id  



# delete chatbox
@app.delete("/chatbox/{chat_id}", status_code=status.HTTP_204_NO_CONTENT)
async def delete_message(chat_id: int, db: db_dependency, token: str = Depends(oauth2_scheme)):
    
    payload = decode_jwt_token(token)
    db_chatbox = db.query(models.Chatbox).filter(models.Chatbox.id == chat_id).first()
    
    if db_chatbox is None:
        raise HTTPException(status_code=status.HTTP_404_NOT_FOUND, detail="Chatbox not found")

    db.delete(db_chatbox)
    db.commit()
    
    return {"detail": "Message deleted successfully"}



# delete user
@app.delete("/user/{user_id}", status_code=status.HTTP_204_NO_CONTENT)
async def delete_message(user_id: int, db: db_dependency, token: str = Depends(oauth2_scheme)):
    
    payload = decode_jwt_token(token)
    db_user = db.query(models.User).filter(models.User.id == user_id).first()
    
    if db_user is None:
        raise HTTPException(status_code=status.HTTP_404_NOT_FOUND, detail="User not found")

    db.delete(db_user)
    db.commit()
    
    return {"detail": "User deleted successfully"}


# irrelavant
# get all messages by user id
@app.get("/messages/{chat_id}/{user_id}" , status_code=status.HTTP_200_OK)
async def read_message(chat_id: int, user_id: int, db: db_dependency, token: str = Depends(oauth2_scheme)):
    
    payload = decode_jwt_token(token)
    db_messages = db.query(models.Message).filter(
        models.Message.chatbox_id == chat_id,
        models.Message.user_id == user_id
    ).all()
    if db_messages is None:
        raise HTTPException(status_code=404, detail="Messages not found")
    return db_messages



# get all chatboxes by user id
@app.get("/chatbox/user/{user_id}" , status_code=status.HTTP_200_OK)
async def get_chatboxes(user_id: int, db: db_dependency, token: str = Depends(oauth2_scheme)):
    
    payload = decode_jwt_token(token)
    db_chatboxes = db.query(models.Chatbox).filter(models.Chatbox.user_id == user_id).all()
    if db_chatboxes is None:
        raise HTTPException(status_code=404, detail="Chatboxes not found")
    return db_chatboxes

# get all chatboxes by chat id
@app.get("/chatbox/{chat_id}" , status_code=status.HTTP_200_OK)
async def get_chatboxes(chat_id: int, db: db_dependency, token: str = Depends(oauth2_scheme)):
    
    payload = decode_jwt_token(token)
    db_chatboxes = db.query(models.Chatbox).filter(models.Chatbox.id == chat_id).first()
    if db_chatboxes is None:
        raise HTTPException(status_code=404, detail="Chatboxes not found")
    return db_chatboxes



# from fastapi.testclient import TestClient
# from your_app import app  # Import your FastAPI app instance
# from .schemas import UserBase

# client = TestClient(app)

# def call_create_user(user_data: dict):
#     response = client.post("/users/", json=user_data)
#     if response.status_code == 201:
#         return response.json()
#     else:
#         return {"error": response.text}<|MERGE_RESOLUTION|>--- conflicted
+++ resolved
@@ -45,10 +45,6 @@
     allow_headers=["*"],  # This allows all headers
 )
 
-<<<<<<< HEAD
-
-=======
->>>>>>> 13482c10
 
 # google api key
 GOOGLE_API_KEY = os.getenv("GOOGLE_API_KEY")
